--- conflicted
+++ resolved
@@ -11,14 +11,8 @@
 
 import httpx
 
-<<<<<<< HEAD
-from kani import AIParam, ChatRole, Kani, ai_function, print_stream, print_width, tool_parsers
-from kani.prompts import impl as prompt_pipelines
-=======
 from kani import AIParam, ChatRole, Kani, ai_function, print_stream, print_width
-from kani.engines.huggingface import HuggingEngine
 from kani.model_specific import parser_for_hf_model
->>>>>>> 95de371a
 from kani.utils.message_formatters import assistant_message_contents_thinking, assistant_message_thinking
 
 
@@ -44,7 +38,10 @@
 def chat_huggingface(model_id: str):
     from kani.engines.huggingface import HuggingEngine
 
-    return HuggingEngine(model_id=model_id, model_load_kwargs={"trust_remote_code": True})
+    engine = HuggingEngine(model_id=model_id, model_load_kwargs={"trust_remote_code": True})
+    if parser := parser_for_hf_model(model_id):
+        engine = parser(engine)
+    return engine
 
 
 PROVIDER_MAP = {
@@ -67,7 +64,7 @@
 
 # ==== select engine ====
 def get_engine(arg):
-    provider, model_id = arg.split("/", 1)
+    provider, model_id = arg.split(":", 1)
     if provider not in PROVIDER_MAP:
         print(f"Invalid model provider: {provider!r}. Valid options: {list(PROVIDER_MAP)}")
         sys.exit(1)
@@ -76,27 +73,9 @@
 
 
 if len(sys.argv) == 2:
-<<<<<<< HEAD
     engine = get_engine(sys.argv[1])
-elif len(sys.argv) == 3:
-    model = get_engine(sys.argv[1])
-    parser_cls = getattr(tool_parsers, sys.argv[2])
-    engine = parser_cls(model)
-elif len(sys.argv) == 4:
-    prompt_pipeline = getattr(prompt_pipelines, sys.argv[3])
-    model = get_engine(sys.argv[1])
-    parser_cls = getattr(tool_parsers, sys.argv[2])
-    engine = parser_cls(model)
-else:
-    print("Usage: python model_test_trains.py hf/org-id/model-id [tool_call_parser_name [prompt_pipeline_name]]")
-=======
-    model_id = sys.argv[1]
-    engine = HuggingEngine(model_id=model_id, model_load_kwargs={"trust_remote_code": True})
-    if parser := parser_for_hf_model(model_id):
-        engine = parser(engine)
 else:
     print("Usage: python model_test_trains.py hf/model-id")
->>>>>>> 95de371a
     exit(1)
 
 
