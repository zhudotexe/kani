--- conflicted
+++ resolved
@@ -1,11 +1,8 @@
-<<<<<<< HEAD
-=======
 import logging
 import warnings
 from threading import Thread
 from typing import AsyncIterable
 
->>>>>>> 8d6562f5
 from kani.ai_function import AIFunction
 from kani.exceptions import MissingModelDependencies
 from kani.models import ChatMessage
@@ -15,12 +12,8 @@
 try:
     from jinja2 import TemplateError
     import torch
-<<<<<<< HEAD
     import transformers
-    from transformers import AutoModelForCausalLM, AutoTokenizer
-=======
     from transformers import AutoModelForCausalLM, AutoTokenizer, TextIteratorStreamer
->>>>>>> 8d6562f5
 except ImportError:
     raise MissingModelDependencies(
         'The HuggingEngine requires extra dependencies. Please install kani with "pip install kani[huggingface]". '
@@ -29,14 +22,9 @@
 
 log = logging.getLogger(__name__)
 
-<<<<<<< HEAD
-class HuggingEngine(BaseEngine):
-    """Base engine for all Hugging Face text-generation models.
-=======
 
 class HuggingEngine(BaseEngine):
     """Base engine for all HuggingFace text-generation models.
->>>>>>> 8d6562f5
 
     This class implements the main decoding logic for any HuggingFace model based on a pretrained
     ``AutoModelForCausalLM``. As most models use model-specific chat templates, this base class accepts a
@@ -67,7 +55,6 @@
         device: str | None = None,
         tokenizer_kwargs: dict = None,
         model_load_kwargs: dict = None,
-        *,
         token_reserve: int = 0,
         **hyperparams,
     ):
@@ -108,25 +95,24 @@
         if self.model.device.type != self.device:
             self.model.to(device)
 
-<<<<<<< HEAD
     def message_len(self, message: ChatMessage) -> int:
         """Return the length, in tokens, of the given chat message.
 
         The HuggingEngine's default implementation renders the message with `apply_chat_template`.
         """
-        _ensure_chat_template(self.tokenizer)
-        conversation = [{"role": message.role.value, "content": message.text}]
-        try:
-            return len(self.tokenizer.apply_chat_template(conversation, add_generation_prompt=False))
-        except TemplateError:
-            # the template probably enforces user/assistant,
-            # HACK: let's try a dummy user message then an assistant one, and count the diff
-            conversation = [{"role": "user", "content": "a"}]
-            dummy_len = len(self.tokenizer.apply_chat_template(conversation, add_generation_prompt=False))
-            conversation.append({"role": message.role.value, "content": message.text})
-            two_len = len(self.tokenizer.apply_chat_template(conversation, add_generation_prompt=False))
-            return two_len - dummy_len
-=======
+        # _ensure_chat_template(self.tokenizer)
+        # conversation = [{"role": message.role.value, "content": message.text}]
+        # try:
+        #     return len(self.tokenizer.apply_chat_template(conversation, add_generation_prompt=False))
+        # except TemplateError:
+        #     # the template probably enforces user/assistant,
+        #     # HACK: let's try a dummy user message then an assistant one, and count the diff
+        #     conversation = [{"role": "user", "content": "a"}]
+        #     dummy_len = len(self.tokenizer.apply_chat_template(conversation, add_generation_prompt=False))
+        #     conversation.append({"role": message.role.value, "content": message.text})
+        #     two_len = len(self.tokenizer.apply_chat_template(conversation, add_generation_prompt=False))
+        #     return two_len - dummy_len
+
         # token counting stuff
         # try and infer max context size from the model config if not specified
         if self.max_context_size is None:
@@ -198,12 +184,10 @@
             )
 
         return toklen
->>>>>>> 8d6562f5
 
     def build_prompt(
         self, messages: list[ChatMessage], functions: list[AIFunction] | None = None
     ) -> str | torch.Tensor:
-<<<<<<< HEAD
         """Given the list of messages from kani, build either a single string representing the prompt for the model,
         or build the token tensor.
 
@@ -225,8 +209,6 @@
     async def predict(
         self, messages: list[ChatMessage], functions: list[AIFunction] | None = None, **hyperparams
     ) -> Completion:
-=======
->>>>>>> 8d6562f5
         """
         Given the list of messages from kani, build either a single string representing the prompt for the model,
         or build the token tensor.
@@ -295,15 +277,6 @@
             ChatMessage.assistant(content), prompt_tokens=input_len, completion_tokens=len(output[0]) - (input_len + 1)
         )
 
-<<<<<<< HEAD
-
-def _ensure_chat_template(tokenizer):
-    if not hasattr(tokenizer, "apply_chat_template"):
-        raise MissingModelDependencies(
-            "To use the HuggingEngine with built-in chat templates requires `transformers>=4.34.0`. You currently"
-            f" have `transformers=={transformers.__version__}`. Please update your transformers with `pip install"
-            " -U transformers` or use a concrete implementation of the HuggingEngine."
-=======
     async def stream(
         self,
         messages: list[ChatMessage],
@@ -357,5 +330,13 @@
             message=ChatMessage.assistant(content=content.strip()),
             prompt_tokens=input_len,
             completion_tokens=len(output_toks[0]) - (input_len + 1),
->>>>>>> 8d6562f5
+        )
+
+
+def _ensure_chat_template(tokenizer):
+    if not hasattr(tokenizer, "apply_chat_template"):
+        raise MissingModelDependencies(
+            "To use the HuggingEngine with built-in chat templates requires `transformers>=4.34.0`. You currently"
+            f" have `transformers=={transformers.__version__}`. Please update your transformers with `pip install"
+            " -U transformers` or use a concrete implementation of the HuggingEngine."
         )